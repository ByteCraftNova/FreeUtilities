#requires -Version 5
<#
CleanUp Assistant - uses AI to evaluate files for removal or archive.
The script prompts for OpenAI API credentials and a OneDrive folder path.
It analyzes files in common user folders and uses the OpenAI API
to categorize them as Delete, Archive or Keep.
Archive copies are placed in the OneDrive folder.
Duplicate files are identified via MD5 hashes.
Configuration folders for applications selected for removal are saved
in OneDrive along with a README describing how to reinstall.
Compatible with Windows 10 and 11.
#>

param()

[Net.ServicePointManager]::SecurityProtocol = [Net.SecurityProtocolType]::Tls12

function Prompt-Input {
    param(
        [string]$Prompt
    )
    Write-Host $Prompt -ForegroundColor Cyan
    Read-Host
}

function Confirm-Choice {
    param(
        [string]$Message
    )
    do {
        $ans = Read-Host "$Message [Y/N]"
    } while ($ans -notmatch '^[YyNn]$')
    return ($ans -match '^[Yy]$')
}

function Get-CandidateFiles {
    param([string[]]$Paths)
    $threshold = (Get-Date).AddDays(-90)
    $files = Get-ChildItem -Path $Paths -Recurse -Force -File -ErrorAction SilentlyContinue
    $candidates = foreach ($f in $files) {
        $last = if ($f.LastAccessTime -and $f.LastAccessTime -gt [datetime]::MinValue) { $f.LastAccessTime } else { $f.LastWriteTime }
        if ($last -lt $threshold) { $f }
    }
    return $candidates
}

function Get-DuplicateGroups {
    param([System.IO.FileInfo[]]$Files)
    $hashTable = @{}
    foreach ($file in $Files) {
        try {
            $hash = (Get-FileHash -Path $file.FullName -Algorithm MD5).Hash
            if ($hashTable.ContainsKey($hash)) {
                $hashTable[$hash].Add($file)
            } else {
                $list = New-Object System.Collections.Generic.List[System.IO.FileInfo]
                $list.Add($file)
                $hashTable[$hash] = $list
            }
        } catch {
            Write-Warning "Failed to hash $($file.FullName): $_"
        }
    }
    foreach ($entry in $hashTable.GetEnumerator()) {
        if ($entry.Value.Count -gt 1) {
            [pscustomobject]@{ Hash = $entry.Key; Files = $entry.Value }
        }
    }
}

function Invoke-OpenAICategorization {
    param(
        [System.IO.FileInfo]$File,
        [string]$ApiKey
    )
    $prompt = "Given the following file information, respond with DELETE, ARCHIVE or KEEP. File: $($File.FullName). Size: $($File.Length) bytes. Last accessed: $($File.LastAccessTime)."
    $body = @{ 
        model = 'gpt-3.5-turbo'
        messages = @(
            @{ role = 'system'; content = 'You help decide if files should be deleted, archived or kept.' },
            @{ role = 'user'; content = $prompt }
        )
    } | ConvertTo-Json -Depth 4
    try {
        $resp = Invoke-RestMethod -Uri "https://api.openai.com/v1/chat/completions" -Headers @{ 'Authorization' = "Bearer $ApiKey" } -Method Post -ContentType 'application/json' -Body $body
        $reply = $resp.choices[0].message.content.Trim().ToUpper()
        if ($reply -match 'DELETE') { return 'DELETE' }
        elseif ($reply -match 'ARCHIVE') { return 'ARCHIVE' }
        else { return 'KEEP' }
    } catch {
        Write-Warning "OpenAI API call failed: $_"
        return 'KEEP'
    }
}

function Invoke-OpenAIProgramCategorization {
    param(
        [pscustomobject]$Program,
        [string]$ApiKey
    )
    $prompt = "Given the following program information, respond with DELETE or KEEP. Program: $($Program.DisplayName). Installed: $($Program.InstallDate)."
    $body = @{
        model = 'gpt-3.5-turbo'
        messages = @(
            @{ role = 'system'; content = 'You help decide if programs should be removed.' },
            @{ role = 'user'; content = $prompt }
        )
    } | ConvertTo-Json -Depth 4
    try {
        $resp = Invoke-RestMethod -Uri "https://api.openai.com/v1/chat/completions" -Headers @{ 'Authorization' = "Bearer $ApiKey" } -Method Post -ContentType 'application/json' -Body $body
        $reply = $resp.choices[0].message.content.Trim().ToUpper()
        if ($reply -match 'DELETE') { return 'DELETE' } else { return 'KEEP' }
    } catch {
        Write-Warning "OpenAI API call failed: $_"
        return 'KEEP'
    }
}

function Export-AppConfig {
    param(
        [string]$AppName,
        [string]$TargetDir
    )
    $appData = Join-Path $env:APPDATA $AppName
    $localData = Join-Path $env:LOCALAPPDATA $AppName
    $dest = Join-Path $TargetDir $AppName
    New-Item -ItemType Directory -Path $dest -Force | Out-Null
    foreach ($src in @($appData, $localData)) {
        if (Test-Path $src) {
            Copy-Item -Path $src -Destination $dest -Recurse -Force
        }
    }
    $readme = Join-Path $TargetDir "README_${AppName}.txt"
    "Reinstall $AppName and copy the contents of '$AppName' folder back to the appropriate AppData locations." | Out-File -FilePath $readme -Encoding UTF8
}

function Get-InstalledPrograms {
    $regPaths = @(
        'HKLM:\Software\Microsoft\Windows\CurrentVersion\Uninstall\*',
        'HKLM:\Software\WOW6432Node\Microsoft\Windows\CurrentVersion\Uninstall\*',
        'HKCU:\Software\Microsoft\Windows\CurrentVersion\Uninstall\*'
    )
    $results = foreach ($path in $regPaths) {
        Get-ItemProperty -Path $path -ErrorAction SilentlyContinue |
            Where-Object { $_.DisplayName } |
            ForEach-Object {
                $instDate = $null
                if ($_.InstallDate -and $_.InstallDate -match '^\d{8}$') {
                    $rawDate = [string]$_.InstallDate
<<<<<<< HEAD
                    try {
                        $instDate = [datetime]::ParseExact(
                            $rawDate,
                            'yyyyMMdd',
                            [System.Globalization.CultureInfo]::InvariantCulture,
                            [System.Globalization.DateTimeStyles]::None
                        )
                    } catch {
                        $instDate = $null
                    }
=======
                    [void][datetime]::TryParseExact(
                        $rawDate,
                        'yyyyMMdd',
                        [System.Globalization.CultureInfo]::InvariantCulture,
                        [System.Globalization.DateTimeStyles]::None,
                        [ref]$instDate
                    )
>>>>>>> bf3d4964
                }
                [pscustomobject]@{
                    DisplayName     = $_.DisplayName
                    DisplayVersion  = $_.DisplayVersion
                    InstallDate     = $instDate
                    InstallLocation = $_.InstallLocation
                    UninstallString = $_.UninstallString
                }
            }
    }
    $results | Sort-Object DisplayName -Unique
}

function Show-Menu {
    Write-Host "==== Cleanup Assistant ====" -ForegroundColor Green
    Write-Host "This script will analyze your files and suggest cleanup actions."
    $global:OpenAIKey = Prompt-Input "Enter OpenAI API key"
    $global:OneDrivePath = Prompt-Input "Enter path to your OneDrive sync folder"
}

function Start-Cleanup {
    $scanPaths = @("$env:USERPROFILE\Documents","$env:USERPROFILE\Downloads","$env:USERPROFILE\Desktop")
    Write-Host "Scanning files..." -ForegroundColor Yellow
    $candidates = Get-CandidateFiles -Paths $scanPaths
    Write-Host "Found $($candidates.Count) files not accessed in 90 days." -ForegroundColor Yellow

    $dupes = Get-DuplicateGroups -Files $candidates
    foreach ($dup in $dupes) {
        Write-Host "Duplicate group $($dup.Hash):" -ForegroundColor Magenta
        $dup.Files | ForEach-Object { Write-Host "  $_" }
        if (Confirm-Choice "Delete all but the first file in this group?") {
            $dup.Files | Select-Object -Skip 1 | ForEach-Object { Remove-Item $_.FullName -Force }
        }
    }

    foreach ($file in $candidates) {
        $decision = Invoke-OpenAICategorization -File $file -ApiKey $OpenAIKey
        $msg = "AI suggests $decision for $($file.FullName). Proceed?"
        if (-not (Confirm-Choice $msg)) { continue }
        switch ($decision) {
            'DELETE' {
                Remove-Item -Path $file.FullName -Force
                Write-Host "Deleted $($file.FullName)" -ForegroundColor Red
            }
            'ARCHIVE' {
                $dest = Join-Path $OneDrivePath 'Archive'
                New-Item -ItemType Directory -Path $dest -Force | Out-Null
                Move-Item -Path $file.FullName -Destination $dest -Force
                Write-Host "Archived $($file.FullName)" -ForegroundColor Cyan
            }
            default {
                Write-Host "Kept $($file.FullName)" -ForegroundColor Gray
            }
        }
    }

    Write-Host "Searching for rarely used programs..." -ForegroundColor Yellow
    $programs = Get-InstalledPrograms
    foreach ($prog in $programs) {
        if ($prog.InstallDate -and $prog.InstallDate.AddDays(180) -lt (Get-Date)) {
            $decision = Invoke-OpenAIProgramCategorization -Program $prog -ApiKey $OpenAIKey
            if ($decision -eq 'DELETE') {
                if (Confirm-Choice "Archive settings and remove $($prog.DisplayName)?") {
                    Export-AppConfig -AppName $prog.DisplayName -TargetDir $OneDrivePath
                    Write-Host "Please uninstall $($prog.DisplayName) manually." -ForegroundColor Red
                }
            }
        }
    }
}

Show-Menu
Start-Cleanup<|MERGE_RESOLUTION|>--- conflicted
+++ resolved
@@ -147,7 +147,7 @@
                 $instDate = $null
                 if ($_.InstallDate -and $_.InstallDate -match '^\d{8}$') {
                     $rawDate = [string]$_.InstallDate
-<<<<<<< HEAD
+
                     try {
                         $instDate = [datetime]::ParseExact(
                             $rawDate,
@@ -158,7 +158,7 @@
                     } catch {
                         $instDate = $null
                     }
-=======
+
                     [void][datetime]::TryParseExact(
                         $rawDate,
                         'yyyyMMdd',
@@ -166,7 +166,7 @@
                         [System.Globalization.DateTimeStyles]::None,
                         [ref]$instDate
                     )
->>>>>>> bf3d4964
+ main
                 }
                 [pscustomobject]@{
                     DisplayName     = $_.DisplayName
